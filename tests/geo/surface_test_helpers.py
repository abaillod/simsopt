import numpy as np
from simsopt.geo.surfacexyzfourier import SurfaceXYZFourier
from simsopt.geo.surfacerzfourier import SurfaceRZFourier
from simsopt.geo.surfacexyztensorfourier import SurfaceXYZTensorFourier
from simsopt.geo.curverzfourier import CurveRZFourier
from simsopt.geo.curvexyzfourier import CurveXYZFourier
from pathlib import Path
TEST_DIR = (Path(__file__).parent / ".." / "test_files").resolve()


def get_ncsx_data(Nt_coils=25, Nt_ma=10, ppp=10):
    filename = TEST_DIR / 'NCSX_test_data' / 'NCSX_coil_coeffs.dat'
    coils = CurveXYZFourier.load_curves_from_file(filename, order=Nt_coils, ppp=ppp)
    nfp = 3
    currents = [6.52271941985300E+05, 6.51868569367400E+05, 5.37743588647300E+05]
    cR = [
        1.471415400740515, 0.1205306261840785, 0.008016125223436036, -0.000508473952304439,
        -0.0003025251710853062, -0.0001587936004797397, 3.223984137937924e-06, 3.524618949869718e-05,
        2.539719080181871e-06, -9.172247073731266e-06, -5.9091166854661e-06, -2.161311017656597e-06,
        -5.160802127332585e-07, -4.640848016990162e-08, 2.649427979914062e-08, 1.501510332041489e-08,
        3.537451979994735e-09, 3.086168230692632e-10, 2.188407398004411e-11, 5.175282424829675e-11,
        1.280947310028369e-11, -1.726293760717645e-11, -1.696747733634374e-11, -7.139212832019126e-12,
        -1.057727690156884e-12, 5.253991686160475e-13]
    sZ = [
        0.06191774986623827, 0.003997436991295509, -0.0001973128955021696, -0.0001892615088404824,
        -2.754694372995494e-05, -1.106933185883972e-05, 9.313743937823742e-06, 9.402864564707521e-06,
        2.353424962024579e-06, -1.910411249403388e-07, -3.699572817752344e-07, -1.691375323357308e-07,
        -5.082041581362814e-08, -8.14564855367364e-09, 1.410153957667715e-09, 1.23357552926813e-09,
        2.484591855376312e-10, -3.803223187770488e-11, -2.909708414424068e-11, -2.009192074867161e-12,
        1.775324360447656e-12, -7.152058893039603e-13, -1.311461207101523e-12, -6.141224681566193e-13,
        -6.897549209312209e-14]

    numpoints = Nt_ma*ppp+1 if ((Nt_ma*ppp) % 2 == 0) else Nt_ma*ppp
    ma = CurveRZFourier(numpoints, Nt_ma, nfp, True)
    ma.rc[:] = cR[0:(Nt_ma+1)]
    ma.zs[:] = sZ[0:Nt_ma]
    return (coils, currents, ma)


def get_surface(surfacetype, stellsym, phis=None, thetas=None):
    nfp = 3
    ntor = 5
    mpol = 5
    nphi = 11 if surfacetype == "SurfaceXYZTensorFourier" else 15
    ntheta = 11 if surfacetype == "SurfaceXYZTensorFourier" else 15

    if phis is None:
        phis = np.linspace(0, 1/nfp, nphi, endpoint=False)
    if thetas is None:
        if surfacetype == "SurfaceXYZTensorFourier":
            thetas = np.linspace(0, 1, ntheta, endpoint=False)
        else:
            thetas = np.linspace(0, 1/(1. + int(stellsym)), ntheta, endpoint=False)

    if surfacetype == "SurfaceXYZFourier":
        s = SurfaceXYZFourier(mpol=mpol, ntor=ntor, nfp=nfp, stellsym=stellsym,
                              quadpoints_phi=phis, quadpoints_theta=thetas)
    elif surfacetype == "SurfaceRZFourier":
<<<<<<< HEAD
        s = SurfaceRZFourier(mpol=mpol, ntor=ntor, nfp=nfp, stellsym=stellsym,
                             quadpoints_phi=phis, quadpoints_theta=thetas)
=======
        s = SurfaceRZFourier(mpol=mpol, ntor=ntor, nfp=nfp, stellsym=stellsym, quadpoints_phi=phis, quadpoints_theta=thetas)
>>>>>>> 42ce21ac
    elif surfacetype == "SurfaceXYZTensorFourier":
        s = SurfaceXYZTensorFourier(mpol=mpol, ntor=ntor, nfp=nfp, stellsym=stellsym,
                                    clamped_dims=[False, False, False],
                                    quadpoints_phi=phis, quadpoints_theta=thetas
                                    )
    else:
        raise Exception("surface type not implemented")
    return s


def get_exact_surface():
    filename_X = TEST_DIR / 'NCSX_test_data'/'X.dat'
    filename_Y = TEST_DIR / 'NCSX_test_data'/'Y.dat'
    filename_Z = TEST_DIR / 'NCSX_test_data'/'Z.dat'
    X = np.loadtxt(filename_X)
    Y = np.loadtxt(filename_Y)
    Z = np.loadtxt(filename_Z)
    xyz = np.concatenate((X[:, :, None], Y[:, :, None], Z[:, :, None]), axis=2)
    ntor = 16
    mpol = 10

    nfp = 1
    stellsym = False
    nphi = 33
    ntheta = 21

    phis = np.linspace(0, 1, nphi, endpoint=False)
    thetas = np.linspace(0, 1, ntheta, endpoint=False)
    s = SurfaceXYZFourier(mpol=mpol, ntor=ntor, nfp=nfp, stellsym=stellsym,
                          quadpoints_phi=phis, quadpoints_theta=thetas)
    s.least_squares_fit(xyz)

    return s<|MERGE_RESOLUTION|>--- conflicted
+++ resolved
@@ -56,12 +56,8 @@
         s = SurfaceXYZFourier(mpol=mpol, ntor=ntor, nfp=nfp, stellsym=stellsym,
                               quadpoints_phi=phis, quadpoints_theta=thetas)
     elif surfacetype == "SurfaceRZFourier":
-<<<<<<< HEAD
         s = SurfaceRZFourier(mpol=mpol, ntor=ntor, nfp=nfp, stellsym=stellsym,
                              quadpoints_phi=phis, quadpoints_theta=thetas)
-=======
-        s = SurfaceRZFourier(mpol=mpol, ntor=ntor, nfp=nfp, stellsym=stellsym, quadpoints_phi=phis, quadpoints_theta=thetas)
->>>>>>> 42ce21ac
     elif surfacetype == "SurfaceXYZTensorFourier":
         s = SurfaceXYZTensorFourier(mpol=mpol, ntor=ntor, nfp=nfp, stellsym=stellsym,
                                     clamped_dims=[False, False, False],
