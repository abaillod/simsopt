import unittest
import numpy as np
from simsopt.field.biotsavart import BiotSavart
from simsopt.field.coil import coils_via_symmetries
<<<<<<< HEAD
from simsopt.geo.surfaceobjectives import ToroidalFlux, QfmResidual, parameter_derivatives, Volume, PrincipalCurvature, MajorRadius, Iotas, NonQuasiAxisymmetricRatio
from simsopt.util.zoo import get_ncsx_data
from .surface_test_helpers import get_surface, get_exact_surface, get_boozer_surface
=======
from simsopt.geo.surfaceobjectives import ToroidalFlux, QfmResidual, parameter_derivatives, Volume, PrincipalCurvature
from simsopt.configs.zoo import get_ncsx_data
from .surface_test_helpers import get_surface, get_exact_surface
>>>>>>> 57cc1ab6


surfacetypes_list = ["SurfaceXYZFourier", "SurfaceRZFourier",
                     "SurfaceXYZTensorFourier"]
stellsym_list = [True, False]


def taylor_test1(f, df, x, epsilons=None, direction=None):
    np.random.seed(1)
    f0 = f(x)
    if direction is None:
        direction = np.random.rand(*(x.shape))-0.5
    dfx = df(x)@direction
    if epsilons is None:
        epsilons = np.power(2., -np.asarray(range(10, 20)))
    print("###################################################################")
    err_old = 1e9
    for eps in epsilons:
        fpluseps = f(x + eps * direction)
        fminuseps = f(x - eps * direction)
        dfest = (fpluseps-fminuseps)/(2*eps)
        err = np.linalg.norm(dfest - dfx)
        print(err, err/err_old)
        assert err < 1e-9 or err < 0.3 * err_old
        err_old = err
    print("###################################################################")


def taylor_test2(f, df, d2f, x, epsilons=None, direction1=None, direction2=None):
    np.random.seed(1)
    if direction1 is None:
        direction1 = np.random.rand(*(x.shape))-0.5
    if direction2 is None:
        direction2 = np.random.rand(*(x.shape))-0.5

    f0 = f(x)
    df0 = df(x) @ direction1
    d2fval = direction2.T @ d2f(x) @ direction1
    if epsilons is None:
        epsilons = np.power(2., -np.asarray(range(7, 20)))
    print("###################################################################")
    err_old = 1e9
    for eps in epsilons:
        fpluseps = df(x + eps * direction2) @ direction1
        d2fest = (fpluseps-df0)/eps
        err = np.abs(d2fest - d2fval)
        print('err: ', err)
        print(err/err_old)
        assert err < 0.6 * err_old
        err_old = err
    print("###################################################################")


class ToroidalFluxTests(unittest.TestCase):
    def test_toroidal_flux_is_constant(self):
        """
        this test ensures that the toroidal flux does not change, regardless
        of the cross section (varphi = constant) across which it is computed
        """
        s = get_exact_surface()
        curves, currents, ma = get_ncsx_data()
        nfp = 3
        coils = coils_via_symmetries(curves, currents, nfp, True)
        bs_tf = BiotSavart(coils)

        gamma = s.gamma()
        num_phi = gamma.shape[0]

        tf_list = np.zeros((num_phi,))
        for idx in range(num_phi):
            tf = ToroidalFlux(s, bs_tf, idx=idx)
            tf_list[idx] = tf.J()
        mean_tf = np.mean(tf_list)

        max_err = np.max(np.abs(mean_tf - tf_list)) / mean_tf
        assert max_err < 1e-2

    def test_toroidal_flux_first_derivative(self):
        """
        Taylor test for gradient of toroidal flux
        """

        for surfacetype in surfacetypes_list:
            for stellsym in stellsym_list:
                with self.subTest(surfacetype=surfacetype, stellsym=stellsym):
                    self.subtest_toroidal_flux1(surfacetype, stellsym)

    def test_toroidal_flux_second_derivative(self):
        """
        Taylor test for Hessian of toroidal flux
        """

        for surfacetype in surfacetypes_list:
            for stellsym in stellsym_list:
                with self.subTest(surfacetype=surfacetype, stellsym=stellsym):
                    self.subtest_toroidal_flux2(surfacetype, stellsym)

    def subtest_toroidal_flux1(self, surfacetype, stellsym):
        curves, currents, ma = get_ncsx_data()
        nfp = 3
        coils = coils_via_symmetries(curves, currents, nfp, True)
        bs_tf = BiotSavart(coils)
        s = get_surface(surfacetype, stellsym)

        tf = ToroidalFlux(s, bs_tf)
        coeffs = s.x

        def f(dofs):
            s.x = dofs
            return tf.J()

        def df(dofs):
            s.x = dofs
            return tf.dJ_by_dsurfacecoefficients()
        taylor_test1(f, df, coeffs)

    def subtest_toroidal_flux2(self, surfacetype, stellsym):
        curves, currents, ma = get_ncsx_data()
        nfp = 3
        coils = coils_via_symmetries(curves, currents, nfp, True)
        bs = BiotSavart(coils)
        s = get_surface(surfacetype, stellsym)

        tf = ToroidalFlux(s, bs)
        coeffs = s.x

        def f(dofs):
            s.x = dofs
            return tf.J()

        def df(dofs):
            s.x = dofs
            return tf.dJ_by_dsurfacecoefficients()

        def d2f(dofs):
            s.x = dofs
            return tf.d2J_by_dsurfacecoefficientsdsurfacecoefficients()

        taylor_test2(f, df, d2f, coeffs)


class PrincipalCurvatureTests(unittest.TestCase):
    def test_principal_curvature_first_derivative(self):
        """
        Taylor test for gradient of principal curvature metric.
        """
        for surfacetype in surfacetypes_list:
            for stellsym in stellsym_list:
                with self.subTest(surfacetype=surfacetype, stellsym=stellsym):
                    self.subtest_principal_curvature(surfacetype, stellsym)

    def subtest_principal_curvature(self, surfacetype, stellsym):
        s = get_surface(surfacetype, stellsym)

        pc = PrincipalCurvature(s, kappamax1=1, kappamax2=2.2, weight1=1, weight2=2.)
        coeffs = s.x

        def f(dofs):
            s.x = dofs
            return pc.J()

        def df(dofs):
            s.x = dofs
            return pc.dJ()

        taylor_test1(f, df, coeffs, epsilons=np.power(2., -np.asarray(range(13, 22))))


class ParameterDerivativesTest(unittest.TestCase):
    def test_parameter_derivatives_volume(self):
        """
        Test that parameter derivatives of volume (shape_gradient = 1) match
        parameter derivatives computed from Volume class.
        """
        for surfacetype in surfacetypes_list:
            for stellsym in stellsym_list:
                with self.subTest(surfacetype=surfacetype, stellsym=stellsym):
                    self.subtest_volume(surfacetype, stellsym)

    def subtest_volume(self, surfacetype, stellsym):
        s = get_surface(surfacetype, stellsym, mpol=7, ntor=6,
                        ntheta=32, nphi=31, full=True)
        dofs = s.get_dofs()

        vol = Volume(s)
        dvol_sg = parameter_derivatives(s, np.ones_like(s.gamma()[:, :, 0]))
        dvol = vol.dJ_by_dsurfacecoefficients()
        for i in range(len(dofs)):
            self.assertAlmostEqual(dvol_sg[i], dvol[i], places=10)


class QfmTests(unittest.TestCase):
    def test_qfm_surface_derivative(self):
        """
        Taylor test for derivative of qfm metric wrt surface parameters
        """
        for surfacetype in surfacetypes_list:
            for stellsym in stellsym_list:
                with self.subTest(surfacetype=surfacetype, stellsym=stellsym):
                    self.subtest_qfm1(surfacetype, stellsym)

    def subtest_qfm1(self, surfacetype, stellsym):
        curves, currents, ma = get_ncsx_data()
        nfp = 3
        coils = coils_via_symmetries(curves, currents, nfp, True)
        bs = BiotSavart(coils)
        s = get_surface(surfacetype, stellsym)
        coeffs = s.x
        qfm = QfmResidual(s, bs)

        def f(dofs):
            s.x = dofs
            return qfm.J()

        def df(dofs):
            s.x = dofs
            return qfm.dJ_by_dsurfacecoefficients()
        taylor_test1(f, df, coeffs,
                     epsilons=np.power(2., -np.asarray(range(13, 22))))


class MajorRadiusTests(unittest.TestCase):
    def test_major_radius_surface_derivative(self):
        """
        Taylor test for derivative of surface major radius wrt coil parameters
        """
        
        bs, boozer_surface = get_boozer_surface()
        coeffs = bs.x
        mr = MajorRadius(boozer_surface)

        def f(dofs):
            bs.x = dofs
            return mr.J()

        def df(dofs):
            bs.x = dofs
            return mr.dJ()
        taylor_test1(f, df, coeffs,
                     epsilons=np.power(2., -np.asarray(range(13, 19))))


class IotasTests(unittest.TestCase):
    def test_iotas_derivative(self):
        """
        Taylor test for derivative of surface rotational transform wrt coil parameters
        """

        bs, boozer_surface = get_boozer_surface()
        coeffs = bs.x
        io = Iotas(boozer_surface)

        def f(dofs):
            bs.x = dofs
            return io.J()

        def df(dofs):
            bs.x = dofs
            return io.dJ()
        
        taylor_test1(f, df, coeffs,
                     epsilons=np.power(2., -np.asarray(range(13, 19))))


class NonQSRatioTests(unittest.TestCase):
    def test_nonQSratio_derivative(self):
        """
        Taylor test for derivative of surface non QS ratio wrt coil parameters
        """

        bs, boozer_surface = get_boozer_surface()
        coeffs = bs.x
        io = NonQuasiAxisymmetricRatio(boozer_surface, bs)

        def f(dofs):
            bs.x = dofs
            return io.J()

        def df(dofs):
            bs.x = dofs
            return io.dJ()
        
        taylor_test1(f, df, coeffs,
                     epsilons=np.power(2., -np.asarray(range(13, 19))))

<|MERGE_RESOLUTION|>--- conflicted
+++ resolved
@@ -2,15 +2,9 @@
 import numpy as np
 from simsopt.field.biotsavart import BiotSavart
 from simsopt.field.coil import coils_via_symmetries
-<<<<<<< HEAD
-from simsopt.geo.surfaceobjectives import ToroidalFlux, QfmResidual, parameter_derivatives, Volume, PrincipalCurvature, MajorRadius, Iotas, NonQuasiAxisymmetricRatio
-from simsopt.util.zoo import get_ncsx_data
-from .surface_test_helpers import get_surface, get_exact_surface, get_boozer_surface
-=======
 from simsopt.geo.surfaceobjectives import ToroidalFlux, QfmResidual, parameter_derivatives, Volume, PrincipalCurvature
 from simsopt.configs.zoo import get_ncsx_data
 from .surface_test_helpers import get_surface, get_exact_surface
->>>>>>> 57cc1ab6
 
 
 surfacetypes_list = ["SurfaceXYZFourier", "SurfaceRZFourier",
@@ -229,70 +223,4 @@
             s.x = dofs
             return qfm.dJ_by_dsurfacecoefficients()
         taylor_test1(f, df, coeffs,
-                     epsilons=np.power(2., -np.asarray(range(13, 22))))
-
-
-class MajorRadiusTests(unittest.TestCase):
-    def test_major_radius_surface_derivative(self):
-        """
-        Taylor test for derivative of surface major radius wrt coil parameters
-        """
-        
-        bs, boozer_surface = get_boozer_surface()
-        coeffs = bs.x
-        mr = MajorRadius(boozer_surface)
-
-        def f(dofs):
-            bs.x = dofs
-            return mr.J()
-
-        def df(dofs):
-            bs.x = dofs
-            return mr.dJ()
-        taylor_test1(f, df, coeffs,
-                     epsilons=np.power(2., -np.asarray(range(13, 19))))
-
-
-class IotasTests(unittest.TestCase):
-    def test_iotas_derivative(self):
-        """
-        Taylor test for derivative of surface rotational transform wrt coil parameters
-        """
-
-        bs, boozer_surface = get_boozer_surface()
-        coeffs = bs.x
-        io = Iotas(boozer_surface)
-
-        def f(dofs):
-            bs.x = dofs
-            return io.J()
-
-        def df(dofs):
-            bs.x = dofs
-            return io.dJ()
-        
-        taylor_test1(f, df, coeffs,
-                     epsilons=np.power(2., -np.asarray(range(13, 19))))
-
-
-class NonQSRatioTests(unittest.TestCase):
-    def test_nonQSratio_derivative(self):
-        """
-        Taylor test for derivative of surface non QS ratio wrt coil parameters
-        """
-
-        bs, boozer_surface = get_boozer_surface()
-        coeffs = bs.x
-        io = NonQuasiAxisymmetricRatio(boozer_surface, bs)
-
-        def f(dofs):
-            bs.x = dofs
-            return io.J()
-
-        def df(dofs):
-            bs.x = dofs
-            return io.dJ()
-        
-        taylor_test1(f, df, coeffs,
-                     epsilons=np.power(2., -np.asarray(range(13, 19))))
-
+                     epsilons=np.power(2., -np.asarray(range(13, 22))))