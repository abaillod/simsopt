--- conflicted
+++ resolved
@@ -474,7 +474,6 @@
         field_json_str = json.dumps(SIMSON(Bfield), cls=GSONEncoder)
         Bfield_regen = json.loads(field_json_str, cls=GSONDecoder)
         self.assertTrue(np.allclose(B, Bfield_regen.B()))
-<<<<<<< HEAD
         
         #Field configuration from Dommaschk paper equation number (40)
         mn = [[5, 2], [5, 4], [5, 10]]
@@ -521,8 +520,6 @@
         assert np.allclose(gradB, np.array([[39.394312086253024, 14.061725133810995, 0.1684479703125076],
                                             [14.061729381899355, -40.23304445668633, -0.40810476986895994],
                                             [0.16844815337021118, -0.4081047568874514, 0.838733]]))                
- 
-=======
 
     def test_DipoleField_single_dipole(self):
         m = np.array([0.5, 0.5, 0.5])
@@ -747,7 +744,6 @@
             f_B = SquaredFlux(s, b_dipole, -Bn).J()
             assert np.isclose(f_B, f_B_Am)
 
->>>>>>> d1c7ae7b
     def test_BifieldMultiply(self):
         scalar = 1.2345
         pointVar = 1e-1
