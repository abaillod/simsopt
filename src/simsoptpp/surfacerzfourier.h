--- conflicted
+++ resolved
@@ -111,14 +111,10 @@
         void dgamma_by_dcoeff_impl(Array& data) override;
         void dgammadash1_by_dcoeff_impl(Array& data) override;
         void dgammadash2_by_dcoeff_impl(Array& data) override;
-<<<<<<< HEAD
         void dgammadash1dash1_by_dcoeff_impl(Array& data) override;
         void dgammadash1dash2_by_dcoeff_impl(Array& data) override;
         void dgammadash2dash2_by_dcoeff_impl(Array& data) override;
-=======
-
         Array dgamma_by_dcoeff_vjp(Array& v) override;
         Array dgammadash1_by_dcoeff_vjp(Array& v) override;
         Array dgammadash2_by_dcoeff_vjp(Array& v) override;
->>>>>>> cb377be8
 };