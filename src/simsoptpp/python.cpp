--- conflicted
+++ resolved
@@ -12,8 +12,6 @@
 #include <chrono>
 
 
-
-
 #include "biot_savart_py.h"
 #include "biot_savart_vjp_py.h"
 #include "boozerradialinterpolant.h"
@@ -23,11 +21,7 @@
 #include "permanent_magnet_optimization.h"
 #include "reiman.h"
 #include "simdhelpers.h"
-<<<<<<< HEAD
-#include "boozerresidual.h"
-=======
 #include "boozerresidual_py.h"
->>>>>>> 3026da72
 
 namespace py = pybind11;
 
@@ -98,10 +92,37 @@
     m.def("compute_kmnc_kmns",&compute_kmnc_kmns);
 
     // the computation below is used in boozer_surface_residual.
-    m.def("boozer_residual", &boozer_residual);
-    m.def("boozer_residual_ds", &boozer_residual_ds);
-    m.def("boozer_residual_ds2", &boozer_residual_ds2);
-    m.def("boozer_dresidual_dc", &boozer_residual_dc);
+    //
+    // G*dB_dc - 2*np.sum(B[..., None]*dB_dc, axis=2)[:, :, None, :] * tang[..., None] - B2[..., None, None] * (dxphi_dc + iota * dxtheta_dc)
+    m.def("boozer_dresidual_dc", [](double G, PyArray& dB_dc, PyArray& B, PyArray& tang, PyArray& B2, PyArray& dxphi_dc, double iota, PyArray& dxtheta_dc) {
+            int nphi = dB_dc.shape(0);
+            int ntheta = dB_dc.shape(1);
+            int ndofs = dB_dc.shape(3);
+            PyArray res = xt::zeros<double>({nphi, ntheta, 3, ndofs});
+            double* B_dB_dc = new double[ndofs];
+            for(int i=0; i<nphi; i++){
+                for(int j=0; j<ntheta; j++){
+                    for (int m = 0; m < ndofs; ++m) {
+                        B_dB_dc[m] = B(i, j, 0)*dB_dc(i, j, 0, m) + B(i, j, 1)*dB_dc(i, j, 1, m) + B(i, j, 2)*dB_dc(i, j, 2, m);
+                    }
+                    double B2ij = B2(i, j);
+                    for (int d = 0; d < 3; ++d) {
+                        auto dB_dc_ptr = &(dB_dc(i, j, d, 0));
+                        auto res_ptr = &(res(i, j, d, 0));
+                        auto dxphi_dc_ptr = &(dxphi_dc(i, j, d, 0));
+                        auto dxtheta_dc_ptr = &(dxtheta_dc(i, j, d, 0));
+                        auto tangijd = tang(i, j, d);
+                        for (int m = 0; m < ndofs; ++m) {
+                            res_ptr[m] = G*dB_dc_ptr[m]
+                            - 2*B_dB_dc[m]*tangijd
+                            - B2ij * (dxphi_dc_ptr[m] + iota*dxtheta_dc_ptr[m]);
+                        }
+                    }
+                }
+            }
+            delete[] B_dB_dc;
+            return res;
+        });
 
     m.def("boozer_residual", &boozer_residual);
     m.def("boozer_residual_ds", &boozer_residual_ds);
