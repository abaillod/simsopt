--- conflicted
+++ resolved
@@ -120,7 +120,6 @@
      .def("dgammadash1_by_dcoeff_vjp", &T::dgammadash1_by_dcoeff_vjp)
      .def("gammadash2", &T::gammadash2)
      .def("dgammadash2_by_dcoeff", &T::dgammadash2_by_dcoeff)
-<<<<<<< HEAD
      .def("gammadash1dash1", &T::gammadash1dash1)
      .def("gammadash1dash2", &T::gammadash1dash2)
      .def("gammadash2dash2", &T::gammadash2dash2)
@@ -133,9 +132,7 @@
      .def("dfirst_fund_form_by_dcoeff", &T::dfirst_fund_form_by_dcoeff)
      .def("second_fund_form", &T::second_fund_form)
      .def("dsecond_fund_form_by_dcoeff", &T::dsecond_fund_form_by_dcoeff)
-=======
      .def("dgammadash2_by_dcoeff_vjp", &T::dgammadash2_by_dcoeff_vjp)
->>>>>>> cb377be8
      .def("normal", &T::normal)
      .def("dnormal_by_dcoeff", &T::dnormal_by_dcoeff)
      .def("dnormal_by_dcoeff_vjp", &T::dnormal_by_dcoeff_vjp)
