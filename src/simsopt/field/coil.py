from math import pi
import numpy as np

from simsopt._core.optimizable import Optimizable
from simsopt._core.derivative import Derivative
from simsopt.geo.curvexyzfourier import CurveXYZFourier
from simsopt.geo.curve import RotatedCurve, Curve
import simsoptpp as sopp


__all__ = ['Coil', 'Current', 'ScaledCurrent', 'coils_via_symmetries',
           'apply_symmetries_to_currents', 'apply_symmetries_to_curves',
           'coils_to_makegrid', 'coils_to_focus']


class Coil(sopp.Coil, Optimizable):
    """
    A :obj:`Coil` combines a :obj:`~simsopt.geo.curve.Curve` and a
    :obj:`Current` and is used as input for a
    :obj:`~simsopt.field.biotsavart.BiotSavart` field.
    """

    def __init__(self, curve, current):
        self._curve = curve
        self._current = current
        sopp.Coil.__init__(self, curve, current)
        Optimizable.__init__(self, depends_on=[curve, current])

    def vjp(self, v_gamma, v_gammadash, v_current):
        return self.curve.dgamma_by_dcoeff_vjp(v_gamma) \
            + self.curve.dgammadash_by_dcoeff_vjp(v_gammadash) \
            + self.current.vjp(v_current)

    def plot(self, **kwargs):
        """
        Plot the coil's curve. This method is just shorthand for calling
        the :obj:`~simsopt.geo.curve.Curve.plot()` function on the
        underlying Curve. All arguments are passed to
        :obj:`simsopt.geo.curve.Curve.plot()`
        """
        return self.curve.plot(**kwargs)


class CurrentBase(Optimizable):

    def __init__(self, **kwargs):
        Optimizable.__init__(self, **kwargs)

    def __mul__(self, other):
        assert isinstance(other, float) or isinstance(other, int)
        return ScaledCurrent(self, other)

    def __rmul__(self, other):
        assert isinstance(other, float) or isinstance(other, int)
        return ScaledCurrent(self, other)

    def __truediv__(self, other):
        assert isinstance(other, float) or isinstance(other, int)
        return ScaledCurrent(self, 1.0/other)

    def __neg__(self):
        return ScaledCurrent(self, -1.)

    def __add__(self, other):
        return CurrentSum(self, other)

    def __sub__(self, other):
        return CurrentSum(self, -other)

    # https://stackoverflow.com/questions/11624955/avoiding-python-sum-default-start-arg-behavior
    def __radd__(self, other):
        # This allows sum() to work (the default start value is zero)
        if other == 0:
            return self
        return self.__add__(other)


class Current(sopp.Current, CurrentBase):
    """
    An optimizable object that wraps around a single scalar degree of
    freedom. It represents the electric current in a coil, or in a set
    of coils that are constrained to use the same current.
    """

    def __init__(self, current, dofs=None, **kwargs):
        sopp.Current.__init__(self, current)
        if dofs is None:
            CurrentBase.__init__(self, external_dof_setter=sopp.Current.set_dofs,
                                 x0=self.get_dofs(), **kwargs)
        else:
            CurrentBase.__init__(self, external_dof_setter=sopp.Current.set_dofs,
                                 dofs=dofs, **kwargs)

    def vjp(self, v_current):
        return Derivative({self: v_current})

    @property
    def current(self):
        return self.get_value()


class ScaledCurrent(sopp.CurrentBase, CurrentBase):
    """
    Scales :mod:`Current` by a factor. To be used for example to flip currents
    for stellarator symmetric coils.
    """

    def __init__(self, current_to_scale, scale, **kwargs):
        self.current_to_scale = current_to_scale
        self.scale = scale
        sopp.CurrentBase.__init__(self)
        CurrentBase.__init__(self, depends_on=[current_to_scale], **kwargs)

    def vjp(self, v_current):
        return self.scale * self.current_to_scale.vjp(v_current)

    def get_value(self):
        return self.scale * self.current_to_scale.get_value()


class CurrentSum(sopp.CurrentBase, CurrentBase):
    """
    Take the sum of two :mod:`Current` objects.
    """

    def __init__(self, current_a, current_b, **kwargs):
        self.current_a = current_a
        self.current_b = current_b
        sopp.CurrentBase.__init__(self)
<<<<<<< HEAD
        CurrentBase.__init__(self, x0=np.asarray([]), depends_on=[current_a, current_b], **kwargs)
=======
        CurrentBase.__init__(self, depends_on=[current_a, current_b])
>>>>>>> 803029c6

    def vjp(self, v_current):
        return self.current_a.vjp(v_current) + self.current_b.vjp(v_current)

    def get_value(self):
        return self.current_a.get_value() + self.current_b.get_value()


def apply_symmetries_to_curves(base_curves, nfp, stellsym):
    """
    Take a list of ``n`` :mod:`simsopt.geo.curve.Curve`s and return ``n * nfp *
    (1+int(stellsym))`` :mod:`simsopt.geo.curve.Curve` objects obtained by
    applying rotations and flipping corresponding to ``nfp`` fold rotational
    symmetry and optionally stellarator symmetry.
    """
    flip_list = [False, True] if stellsym else [False]
    curves = []
    for k in range(0, nfp):
        for flip in flip_list:
            for i in range(len(base_curves)):
                if k == 0 and not flip:
                    curves.append(base_curves[i])
                else:
                    rotcurve = RotatedCurve(base_curves[i], 2*pi*k/nfp, flip)
                    curves.append(rotcurve)
    return curves


def apply_symmetries_to_currents(base_currents, nfp, stellsym):
    """
    Take a list of ``n`` :mod:`Current`s and return ``n * nfp * (1+int(stellsym))``
    :mod:`Current` objects obtained by copying (for ``nfp`` rotations) and
    sign-flipping (optionally for stellarator symmetry).
    """
    flip_list = [False, True] if stellsym else [False]
    currents = []
    for k in range(0, nfp):
        for flip in flip_list:
            for i in range(len(base_currents)):
                current = ScaledCurrent(base_currents[i], -1.) if flip else base_currents[i]
                currents.append(current)
    return currents


def coils_via_symmetries(curves, currents, nfp, stellsym):
    """
    Take a list of ``n`` curves and return ``n * nfp * (1+int(stellsym))``
    ``Coil`` objects obtained by applying rotations and flipping corresponding
    to ``nfp`` fold rotational symmetry and optionally stellarator symmetry.
    """

    assert len(curves) == len(currents)
    curves = apply_symmetries_to_curves(curves, nfp, stellsym)
    currents = apply_symmetries_to_currents(currents, nfp, stellsym)
    coils = [Coil(curv, curr) for (curv, curr) in zip(curves, currents)]
    return coils


def coils_to_makegrid(filename, curves, currents, groups=None, nfp=1, stellsym=False):
    """
    Export a list of Curve objects together with currents in MAKEGRID input format, so they can 
    be used by MAKEGRID and FOCUS. The format is introduced at
    https://princetonuniversity.github.io/STELLOPT/MAKEGRID
    Note that this function does not generate files with MAKEGRID's *output* format.

    Args:
        filename: Name of the file to write.
        curves: A python list of Curve objects.
        currents: Coil current of each curve.
        groups: Coil current group. Coils in the same group will be assembled together. Defaults to None.
        nfp: The number of field periodicity. Defaults to 1.
        stellsym: Whether or not following stellarator symmetry. Defaults to False.
    """

    assert len(curves) == len(currents)
    coils = coils_via_symmetries(curves, currents, nfp, stellsym)
    ncoils = len(coils)
    if groups is None:
        groups = np.arange(ncoils) + 1
    else:
        assert len(groups) == ncoils
        # should be careful. SIMSOPT flips the current, but actually should change coil order
    with open(filename, "w") as wfile:
        wfile.write("periods {:3d} \n".format(nfp)) 
        wfile.write("begin filament \n")
        wfile.write("mirror NIL \n")
        for icoil in range(ncoils):
            x = coils[icoil].curve.gamma()[:, 0]
            y = coils[icoil].curve.gamma()[:, 1]
            z = coils[icoil].curve.gamma()[:, 2]
            for iseg in range(len(x)):  # the last point matches the first one;
                wfile.write(
                    "{:23.15E} {:23.15E} {:23.15E} {:23.15E}\n".format(
                        x[iseg], y[iseg], z[iseg], coils[icoil].current.get_value()
                    )
                )
            wfile.write(
                "{:23.15E} {:23.15E} {:23.15E} {:23.15E} {:} {:10} \n".format(
                    x[0], y[0], z[0], 0.0, groups[icoil], coils[icoil].curve.name
                )
            )
        wfile.write("end \n")
    return


def coils_to_focus(filename, curves, currents, nfp=1, stellsym=False, Ifree=False, Lfree=False):
    """
    Export a list of Curve objects together with currents in FOCUS format, so they can 
    be used by FOCUS. The format is introduced at
    https://princetonuniversity.github.io/FOCUS/rdcoils.pdf
    This routine only works with curves of type CurveXYZFourier,
    not other curve types.

    Args:
        filename: Name of the file to write.
        curves: A python list of CurveXYZFourier objects.
        currents: Coil current of each curve.
        nfp: The number of field periodicity. Defaults to 1.      
        stellsym: Whether or not following stellarator symmetry. Defaults to False.
        Ifree: Flag specifying whether the coil current is free. Defaults to False.
        Lfree: Flag specifying whether the coil geometry is free. Defaults to False.
    """
    from simsopt.geo import CurveLength

    assert len(curves) == len(currents)
    ncoils = len(curves)
    if stellsym:
        symm = 2  # both periodic and symmetric
    elif nfp > 1 and not stellsym:
        symm = 1  # only periodicity
    else:
        symm = 0  # no periodicity or symmetry
    if nfp > 1:
        print('Please note: FOCUS sets Nfp in the plasma file.')
    with open(filename, 'w') as f:
        f.write('# Total number of coils \n')
        f.write('  {:d} \n'.format(ncoils))
        for i in range(ncoils):
            assert isinstance(curves[i], CurveXYZFourier)
            nf = curves[i].order
            xyz = curves[i].full_x.reshape((3, -1))
            xc = xyz[0, ::2]
            xs = np.concatenate(([0.], xyz[0, 1::2]))
            yc = xyz[1, ::2]
            ys = np.concatenate(([0.], xyz[1, 1::2]))
            zc = xyz[2, ::2]
            zs = np.concatenate(([0.], xyz[2, 1::2]))
            length = CurveLength(curves[i]).J()
            nseg = len(curves[i].quadpoints)
            f.write('#------------{:d}----------- \n'.format(i+1))
            f.write('# coil_type  symm  coil_name \n')
            f.write('  {:d}   {:d}  {:} \n'.format(1, symm, curves[i].name))
            f.write('# Nseg current Ifree Length Lfree target_length \n')
            f.write('  {:d} {:23.15E} {:d} {:23.15E} {:d} {:23.15E} \n'.format(nseg, currents[i].get_value(), Ifree, length, Lfree, length))
            f.write('# NFcoil \n')
            f.write('  {:d} \n'.format(nf))
            f.write('# Fourier harmonics for coils ( xc; xs; yc; ys; zc; zs) \n')
            for r in [xc, xs, yc, ys, zc, zs]:  # 6 lines
                for k in range(nf+1):
                    f.write('{:23.15E} '.format(r[k]))
                f.write('\n')
        f.write('\n')
    return<|MERGE_RESOLUTION|>--- conflicted
+++ resolved
@@ -127,11 +127,7 @@
         self.current_a = current_a
         self.current_b = current_b
         sopp.CurrentBase.__init__(self)
-<<<<<<< HEAD
-        CurrentBase.__init__(self, x0=np.asarray([]), depends_on=[current_a, current_b], **kwargs)
-=======
         CurrentBase.__init__(self, depends_on=[current_a, current_b])
->>>>>>> 803029c6
 
     def vjp(self, v_current):
         return self.current_a.vjp(v_current) + self.current_b.vjp(v_current)
