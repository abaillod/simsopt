import numpy as np
import simsoptpp as sopp
from .surface import Surface
from .surfacerzfourier import SurfaceRZFourier


<<<<<<< HEAD
class SurfaceXYZTensorFourier(sgpp.SurfaceXYZTensorFourier, Surface):
=======
class SurfaceXYZTensorFourier(sopp.SurfaceXYZTensorFourier, Surface):
>>>>>>> 0fd268d3

    r"""
    `SurfaceXYZTensorFourier` is a surface that is represented in cartesian
    coordinates using the following Fourier series: 

    .. math::
        \hat x(\theta, \phi) &= \sum_{i=0}^{2m_\text{pol}} \sum_{j=0}^{2n_\text{tor}} x_{ij} w_i(\theta)v_j(\phi)\\
        \hat y(\theta, \phi) &= \sum_{i=0}^{2m_\text{pol}} \sum_{j=0}^{2n_\text{tor}} y_{ij} w_i(\theta)v_j(\phi)\\
        x(\phi, \theta) &= \hat x(\phi, \theta)  \cos(\phi) - \hat y(\phi, \theta)  \sin(\phi)\\
        y(\phi, \theta) &= \hat x(\phi, \theta)  \sin(\phi) + \hat y(\phi, \theta)  \cos(\phi)\\
        z(\theta, \phi) &= \sum_{i=0}^{2m_\text{pol}} \sum_{j=0}^{2n_\text{tor}} z_{ij} w_i(\theta)v_j(\phi)

    where the basis functions :math:`{v_j}` are given by

    .. math::
        \{1, \cos(1\,\mathrm{nfp}\,\phi), \ldots, \cos(n_\text{tor}\,\mathrm{nfp}\,\phi), \sin(1\,\mathrm{nfp}\,\phi), \ldots, \sin(n_\text{tor}\,\mathrm{nfp}\,\phi)\}

    and :math:`{w_i}` are given by

    .. math::
        \{1, \cos(1\theta), \ldots, \cos(m_\text{pol}\theta), \sin(1\theta), \ldots, \sin(m_\text{pol}\theta)\}

    When `stellsym=True` the sums above change as follows:

    .. math::
        \hat x(\theta, \phi) &= \sum_{i=0}^{m_\text{pol}} \sum_{j=0}^{n_\text{tor}} x_{ij} w_i(\theta)v_j(\phi) + \sum_{i=m_\text{pol}+1}^{2m_\text{pol}} \sum_{j=n_\text{tor}+1}^{2n_\text{tor}} x_{ij} w_i(\theta)v_j(\phi)\\
        \hat y(\theta, \phi) &= \sum_{i=0}^{m_\text{pol}} \sum_{j=n_\text{tor}+1}^{2n_\text{tor}} y_{ij} w_i(\theta)v_j(\phi) + \sum_{i=m_\text{pol}+1}^{2m_\text{pol}} \sum_{j=0}^{n_\text{tor}} y_{ij} w_i(\theta)v_j(\phi)\\\\
        z(\theta, \phi) &= \sum_{i=0}^{m_\text{pol}} \sum_{j=n_\text{tor}+1}^{2n_\text{tor}} z_{ij} w_i(\theta)v_j(\phi) + \sum_{i=m_\text{pol}+1}^{2m_\text{pol}} \sum_{j=0}^{n_\text{tor}} z_{ij} w_i(\theta)v_j(\phi)

    """
    def __init__(self, nfp=1, stellsym=True, mpol=1, ntor=1, clamped_dims=[False, False, False], quadpoints_phi=32, quadpoints_theta=32):
        if isinstance(quadpoints_phi, np.ndarray):
            quadpoints_phi = list(quadpoints_phi)
            quadpoints_theta = list(quadpoints_theta)
        sopp.SurfaceXYZTensorFourier.__init__(self, mpol, ntor, nfp, stellsym, clamped_dims, quadpoints_phi, quadpoints_theta)
        self.x[0, 0] = 1.0
        self.x[1, 0] = 0.1
        self.z[mpol+1, 0] = 0.1
        Surface.__init__(self)

    def get_dofs(self):
        """
        Return the dofs associated to this surface.
        """
<<<<<<< HEAD
        return np.asarray(sgpp.SurfaceXYZTensorFourier.get_dofs(self))
=======
        return np.asarray(sopp.SurfaceXYZTensorFourier.get_dofs(self))
>>>>>>> 0fd268d3

    def to_RZFourier(self):
        """
        Return a SurfaceRZFourier instance corresponding to the shape of this
        surface.
        """
        surf = SurfaceRZFourier(self.mpol, self.ntor, self.nfp, self.stellsym, self.quadpoints_phi, self.quadpoints_theta)
        gamma = np.zeros((surf.quadpoints_phi.size, surf.quadpoints_theta.size, 3))
        for idx in range(gamma.shape[0]):
            gamma[idx, :, :] = self.cross_section(surf.quadpoints_phi[idx]*2*np.pi)
        surf.least_squares_fit(self.gamma())
        return surf

    def set_dofs(self, dofs):
        """
        Set the dofs associated to this surface.
        """
<<<<<<< HEAD
        sgpp.SurfaceXYZTensorFourier.set_dofs(self, dofs)
=======
        sopp.SurfaceXYZTensorFourier.set_dofs(self, dofs)
>>>>>>> 0fd268d3
        for d in self.dependencies:
            d.invalidate_cache()<|MERGE_RESOLUTION|>--- conflicted
+++ resolved
@@ -4,11 +4,7 @@
 from .surfacerzfourier import SurfaceRZFourier
 
 
-<<<<<<< HEAD
-class SurfaceXYZTensorFourier(sgpp.SurfaceXYZTensorFourier, Surface):
-=======
 class SurfaceXYZTensorFourier(sopp.SurfaceXYZTensorFourier, Surface):
->>>>>>> 0fd268d3
 
     r"""
     `SurfaceXYZTensorFourier` is a surface that is represented in cartesian
@@ -53,11 +49,7 @@
         """
         Return the dofs associated to this surface.
         """
-<<<<<<< HEAD
-        return np.asarray(sgpp.SurfaceXYZTensorFourier.get_dofs(self))
-=======
         return np.asarray(sopp.SurfaceXYZTensorFourier.get_dofs(self))
->>>>>>> 0fd268d3
 
     def to_RZFourier(self):
         """
@@ -75,10 +67,6 @@
         """
         Set the dofs associated to this surface.
         """
-<<<<<<< HEAD
-        sgpp.SurfaceXYZTensorFourier.set_dofs(self, dofs)
-=======
         sopp.SurfaceXYZTensorFourier.set_dofs(self, dofs)
->>>>>>> 0fd268d3
         for d in self.dependencies:
             d.invalidate_cache()