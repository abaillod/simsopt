--- conflicted
+++ resolved
@@ -4,9 +4,6 @@
 from .surfacerzfourier import SurfaceRZFourier
 
 
-<<<<<<< HEAD
-class SurfaceXYZTensorFourier(sgpp.SurfaceXYZTensorFourier, Surface):
-=======
 class SurfaceXYZTensorFourier(sopp.SurfaceXYZTensorFourier, Surface):
 
     r"""
@@ -38,18 +35,13 @@
         z(\theta, \phi) &= \sum_{i=0}^{m_\text{pol}} \sum_{j=n_\text{tor}+1}^{2n_\text{tor}} z_{ij} w_i(\theta)v_j(\phi) + \sum_{i=m_\text{pol}+1}^{2m_\text{pol}} \sum_{j=0}^{n_\text{tor}} z_{ij} w_i(\theta)v_j(\phi)
 
     """
->>>>>>> 2febd48f
 
     def __init__(self, nfp=1, stellsym=True, mpol=1, ntor=1, clamped_dims=[False, False, False],
                  quadpoints_phi=32, quadpoints_theta=32):
         if isinstance(quadpoints_phi, np.ndarray):
             quadpoints_phi = list(quadpoints_phi)
             quadpoints_theta = list(quadpoints_theta)
-<<<<<<< HEAD
-        sgpp.SurfaceXYZTensorFourier.__init__(self, mpol, ntor, nfp, stellsym, clamped_dims,
-=======
         sopp.SurfaceXYZTensorFourier.__init__(self, mpol, ntor, nfp, stellsym, clamped_dims,
->>>>>>> 2febd48f
                                               quadpoints_phi, quadpoints_theta)
         self.x[0, 0] = 1.0
         self.x[1, 0] = 0.1
@@ -132,9 +124,5 @@
             mask[ntor+1:, 0] = False
         if npsame(phis, np.linspace(0, 1/(2*self.nfp), ntor+1, endpoint=False)) and \
                 npsame(thetas, np.linspace(0, 1, 2*mpol+1, endpoint=False)):
-<<<<<<< HEAD
                     mask[0, mpol+1:] = False
-=======
-            mask[0, :mpol+1] = False
->>>>>>> 2febd48f
         return mask