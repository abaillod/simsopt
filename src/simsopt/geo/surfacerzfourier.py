import numpy as np
import simsgeopp as sgpp
from .surface import Surface


class SurfaceRZFourier(sgpp.SurfaceRZFourier, Surface):
    r"""`SurfaceRZFourier` is a surface that is represented in cylindrical
    coordinates using the following Fourier series:
    
    .. math::
           r(\theta, \phi) = \sum_{m=0}^{m_{\text{pol}}} \sum_{n=-n_{\text{tor}}}^{n_\text{tor}} [
               r_{c,m,n} \cos(m \theta - n_{\text{fp}} n \phi)
               + r_{s,m,n} \sin(m \theta - n_{\text{fp}} n \phi) ]

    and the same for :math:`z(\theta, \phi)`.
    
    Here, :math:`(r,\phi, z)` are standard cylindrical coordinates, and theta
    is any poloidal angle.
    
    Note that for :math:`m=0` we skip the :math:`n<0` term for the cos terms, and the :math:`n \leq 0`
    for the sin terms.
    
    In addition, in the ``stellsym=True`` case, we skip the sin terms for :math:`r`, and
    the cos terms for :math:`z`.
    """

    def __init__(self, nfp=1, stellsym=True, mpol=1, ntor=0, quadpoints_phi=63, quadpoints_theta=62):
        if isinstance(quadpoints_phi, np.ndarray):
            quadpoints_phi = list(quadpoints_phi)
            quadpoints_theta = list(quadpoints_theta)
        sgpp.SurfaceRZFourier.__init__(self, mpol, ntor, nfp, stellsym, quadpoints_phi, quadpoints_theta)
        self.rc[0, ntor] = 1.0
        self.rc[1, ntor] = 0.1
        self.zs[1, ntor] = 0.1
        Surface.__init__(self)
        self.make_names()

    def get_dofs(self):
        """
        Return the dofs associated to this surface.
        """
        return np.asarray(sgpp.SurfaceRZFourier.get_dofs(self))

    def make_names(self):
        """
        Form a list of names of the `rc`, `zs`, `rs`, or `zc` array elements.
        """
        self.names = self.make_names_helper('rc', True) + self.make_names_helper('zs', False)
        if not self.stellsym:
            self.names += self.make_names_helper('rs', False) + self.make_names_helper('zc', True)

    def make_names_helper(self, prefix, include0):
        if include0:
            names = [prefix + "(0,0)"]
        else:
            names = []

        names += [prefix + '(0,' + str(n) + ')' for n in range(1, self.ntor + 1)]
        for m in range(1, self.mpol + 1):
            names += [prefix + '(' + str(m) + ',' + str(n) + ')' for n in range(-self.ntor, self.ntor + 1)]
        return names

    @classmethod
    def from_focus(cls, filename, nphi=32, ntheta=32):
        """
        Read in a surface from a FOCUS-format file.
        """
        f = open(filename, 'r')
        lines = f.readlines()
        f.close()

        # Read the line containing Nfou and nfp:
        splitline = lines[1].split()
        errmsg = "This does not appear to be a FOCUS-format file."
        assert len(splitline) == 3, errmsg
        Nfou = int(splitline[0])
        nfp = int(splitline[1])

        # Now read the Fourier amplitudes:
        n = np.full(Nfou, 0)
        m = np.full(Nfou, 0)
        rc = np.zeros(Nfou)
        rs = np.zeros(Nfou)
        zc = np.zeros(Nfou)
        zs = np.zeros(Nfou)
        for j in range(Nfou):
            splitline = lines[j + 4].split()
            n[j] = int(splitline[0])
            m[j] = int(splitline[1])
            rc[j] = float(splitline[2])
            rs[j] = float(splitline[3])
            zc[j] = float(splitline[4])
            zs[j] = float(splitline[5])
        assert np.min(m) == 0
        stellsym = np.max(np.abs(rs)) == 0 and np.max(np.abs(zc)) == 0
        mpol = int(np.max(m))
        ntor = int(np.max(np.abs(n)))

        surf = cls(mpol=mpol, ntor=ntor, nfp=nfp, stellsym=stellsym, quadpoints_phi=nphi, quadpoints_theta=ntheta)
        for j in range(Nfou):
            surf.rc[m[j], n[j] + ntor] = rc[j]
            surf.zs[m[j], n[j] + ntor] = zs[j]
            if not stellsym:
                surf.rs[m[j], n[j] + ntor] = rs[j]
                surf.zc[m[j], n[j] + ntor] = zc[j]

        return surf

    def change_resolution(self, mpol, ntor):
        """
        Change the values of `mpol` and `ntor`. Any new Fourier amplitudes
        will have a magnitude of zero.  Any previous nonzero Fourier
        amplitudes that are not within the new range will be
        discarded.
        """
        old_mpol = self.mpol
        old_ntor = self.ntor
        old_rc = self.rc
        old_zs = self.zs
        if not self.stellsym:
            old_rs = self.rs
            old_zc = self.zc
        self.mpol = mpol
        self.ntor = ntor
        self.allocate()
        if mpol < old_mpol or ntor < old_ntor:
            self.invalidate_cache()

        min_mpol = np.min((mpol, old_mpol))
        min_ntor = np.min((ntor, old_ntor))
        for m in range(min_mpol + 1):
            for n in range(-min_ntor, min_ntor + 1):
                self.rc[m, n + ntor] = old_rc[m, n + old_ntor]
                self.zs[m, n + ntor] = old_zs[m, n + old_ntor]
                if not self.stellsym:
                    self.rs[m, n + ntor] = old_rs[m, n + old_ntor]
                    self.zc[m, n + ntor] = old_zc[m, n + old_ntor]
        self.make_names()

    def to_RZFourier(self):
        """
        No conversion necessary.
        """
        return self

    def __repr__(self):
        return "SurfaceRZFourier " + str(hex(id(self))) + " (nfp=" + \
            str(self.nfp) + ", stellsym=" + str(self.stellsym) + \
            ", mpol=" + str(self.mpol) + ", ntor=" + str(self.ntor) \
            + ")"

    def _validate_mn(self, m, n):
        """
        Check whether `m` and `n` are in the allowed range.
        """
        if m < 0:
            raise ValueError('m must be >= 0')
        if m > self.mpol:
            raise ValueError('m must be <= mpol')
        if n > self.ntor:
            raise ValueError('n must be <= ntor')
        if n < -self.ntor:
            raise ValueError('n must be >= -ntor')

    def get_rc(self, m, n):
        """
        Return a particular `rc` Parameter.
        """
        self._validate_mn(m, n)
        return self.rc[m, n + self.ntor]

    def get_rs(self, m, n):
        """
        Return a particular `rs` Parameter.
        """
        if self.stellsym:
            return ValueError(
                'rs does not exist for this stellarator-symmetric surface.')
        self._validate_mn(m, n)
        return self.rs[m, n + self.ntor]

    def get_zc(self, m, n):
        """
        Return a particular `zc` Parameter.
        """
        if self.stellsym:
            return ValueError(
                'zc does not exist for this stellarator-symmetric surface.')
        self._validate_mn(m, n)
        return self.zc[m, n + self.ntor]

    def get_zs(self, m, n):
        """
        Return a particular `zs` Parameter.
        """
        self._validate_mn(m, n)
        return self.zs[m, n + self.ntor]

    def set_rc(self, m, n, val):
        """
        Set a particular `rc` Parameter.
        """
        self._validate_mn(m, n)
        self.rc[m, n + self.ntor] = val
        self.recalculate = True
        self.recalculate_derivs = True

    def set_rs(self, m, n, val):
        """
        Set a particular `rs` Parameter.
        """
        if self.stellsym:
            return ValueError(
                'rs does not exist for this stellarator-symmetric surface.')
        self._validate_mn(m, n)
        self.rs[m, n + self.ntor] = val
        self.recalculate = True
        self.recalculate_derivs = True

    def set_zc(self, m, n, val):
        """
        Set a particular `zc` Parameter.
        """
        if self.stellsym:
            return ValueError(
                'zc does not exist for this stellarator-symmetric surface.')
        self._validate_mn(m, n)
        self.zc[m, n + self.ntor] = val
        self.recalculate = True
        self.recalculate_derivs = True

    def set_zs(self, m, n, val):
        """
        Set a particular `zs` Parameter.
        """
        self._validate_mn(m, n)
        self.zs[m, n + self.ntor] = val
        self.recalculate = True
        self.recalculate_derivs = True

    def fixed_range(self, mmin, mmax, nmin, nmax, fixed=True):
        """
        Set the 'fixed' property for a range of `m` and `n` values.

        All modes with `m` in the interval [`mmin`, `mmax`] and `n` in the
        interval [`nmin`, `nmax`] will have their fixed property set to
        the value of the `fixed` parameter. Note that `mmax` and `nmax`
        are included (unlike the upper bound in python's range(min,
        max).)
        """
        for m in range(mmin, mmax + 1):
            this_nmin = nmin
            if m == 0 and nmin < 0:
                this_nmin = 0
            for n in range(this_nmin, nmax + 1):
                self.set_fixed('rc({},{})'.format(m, n), fixed)
                if m > 0 or n != 0:
                    self.set_fixed('zs({},{})'.format(m, n), fixed)
                if not self.stellsym:
                    self.set_fixed('zc({},{})'.format(m, n), fixed)
                    if m > 0 or n != 0:
                        self.set_fixed('rs({},{})'.format(m, n), fixed)

    def to_Garabedian(self):
        """
        Return a `SurfaceGarabedian` object with the identical shape.

        For a derivation of the transformation here, see 
        https://terpconnect.umd.edu/~mattland/assets/notes/toroidal_surface_parameterizations.pdf
        """
        if not self.stellsym:
            raise RuntimeError('Non-stellarator-symmetric SurfaceGarabedian objects have not been implemented')
        from simsopt.geo.surfacegarabedian import SurfaceGarabedian
        mmax = self.mpol + 1
        mmin = np.min((0, 1 - self.mpol))
        s = SurfaceGarabedian(nfp=self.nfp, mmin=mmin, mmax=mmax, nmin=-self.ntor, nmax=self.ntor)
        for n in range(-self.ntor, self.ntor + 1):
            for m in range(mmin, mmax + 1):
                Delta = 0
                if m - 1 >= 0:
                    Delta = 0.5 * (self.get_rc(m - 1, n) - self.get_zs(m - 1, n))
                if 1 - m >= 0:
                    Delta += 0.5 * (self.get_rc(1 - m, -n) + self.get_zs(1 - m, -n))
                s.set_Delta(m, n, Delta)

        return s

<<<<<<< HEAD
=======
    def set_dofs(self, dofs):
        sgpp.SurfaceRZFourier.set_dofs(self, dofs)
        for d in self.dependencies:
            d.invalidate_cache()

    def darea(self):
        """ 
        Short hand for `Surface.darea_by_dcoeff()`
        """
        return self.darea_by_dcoeff()

    def dvolume(self):
        """
        Short hand for `Surface.dvolume_by_dcoeff()`
        """
        return self.dvolume_by_dcoeff()

>>>>>>> 7fe2edc2
    def set_dofs(self, dofs):
        sgpp.SurfaceRZFourier.set_dofs(self, dofs)
        for d in self.dependencies:
            d.invalidate_cache()<|MERGE_RESOLUTION|>--- conflicted
+++ resolved
@@ -285,15 +285,13 @@
 
         return s
 
-<<<<<<< HEAD
-=======
     def set_dofs(self, dofs):
         sgpp.SurfaceRZFourier.set_dofs(self, dofs)
         for d in self.dependencies:
             d.invalidate_cache()
 
     def darea(self):
-        """ 
+        """
         Short hand for `Surface.darea_by_dcoeff()`
         """
         return self.darea_by_dcoeff()
@@ -302,10 +300,4 @@
         """
         Short hand for `Surface.dvolume_by_dcoeff()`
         """
-        return self.dvolume_by_dcoeff()
-
->>>>>>> 7fe2edc2
-    def set_dofs(self, dofs):
-        sgpp.SurfaceRZFourier.set_dofs(self, dofs)
-        for d in self.dependencies:
-            d.invalidate_cache()+        return self.dvolume_by_dcoeff()