# coding: utf-8
# Copyright (c) HiddenSymmetries Development Team.
# Distributed under the terms of the LGPL License

"""
This module provides a class that handles the SPEC equilibrium code.
"""

import logging
from typing import Union
import os.path
import traceback

import numpy as np

logger = logging.getLogger(__name__)

try:
    from mpi4py import MPI
except ImportError as e:
    MPI = None 
    logger.warning(str(e))

# spec_found = True
try:
    import spec
except ImportError as e:
    spec = None
    logger.warning(str(e))
    # spec_found = False

# py_spec_found = True
try:
    import py_spec
except ImportError as e:
    py_spec = None
    logger.warning(str(e))
    # py_spec_found = False

# pyoculus_found = True
try:
    import pyoculus
except ImportError as e:
    pyoculus = None
    logger.warning(str(e))
    # pyoculus_found = False

<<<<<<< HEAD
from .._core.optimizable import Optimizable
from .._core.util import ObjectiveFailure
from ..geo.surfacerzfourier import SurfaceRZFourier
from ..util.dev import SimsoptRequires
from .SpecProfile import SpecProfile
from .NormalField import NormalField
=======
from simsopt._core.optimizable import Optimizable
from simsopt._core.util import ObjectiveFailure
from simsopt.geo.surfacerzfourier import SurfaceRZFourier
from simsopt.util.dev import SimsoptRequires
>>>>>>> 0d576dc7
if MPI is not None:
    from simsopt.util.mpi import MpiPartition
else:
    MpiPartition = None
#from ..util.mpi import MpiPartition


@SimsoptRequires(MPI is not None, "mpi4py needs to be installed for running SPEC")
class Spec(Optimizable):
    """
    This class represents the SPEC equilibrium code.

    Philosophy regarding mpol and ntor: The Spec object keeps track of
    mpol and ntor values that are independent of those for the
    boundary Surface object. If the Surface object has different
    mpol/ntor values, the Surface's rbc/zbs arrays are first copied,
    then truncated or expanded to fit the mpol/ntor values of the Spec
    object to before Spec is run. Therefore, you may sometimes need to
    manually change the mpol and ntor values for the Spec object.

    The default behavior is that all  output files will be
    deleted except for the first and most recent iteration on worker
    group 0. If you wish to keep all the output files, you can set
    ``keep_all_files = True``. If you want to save the output files
    for a certain intermediate iteration, you can set the
    ``files_to_delete`` attribute to ``[]`` after that run of SPEC.

    Args:
        filename: SPEC input file to use for initialization. It should end
          in ``.sp``. Or, if None, default values will be used.
        mpi: A :obj:`simsopt.util.mpi.MpiPartition` instance, from which
          the worker groups will be used for SPEC calculations. If ``None``,
          each MPI process will run SPEC independently.
        verbose: Whether to print SPEC output to stdout.
        keep_all_files: If ``False``, all output files will be deleted
          except for the first and most recent ones from worker group 0. If 
          ``True``, all output files will be kept.
    """

    def __init__(self,
                 filename: Union[str, None] = None,
                 mpi: Union[MpiPartition, None] = None,
                 verbose: bool = True,
                 keep_all_files: bool = False):

        #if not spec_found:
        if spec is None:
            raise RuntimeError(
                "Using Spec requires spec python wrapper to be installed.")

        #if not py_spec_found:
        if py_spec is None:
            raise RuntimeError(
                "Using Spec requires py_spec to be installed.")

        self.lib = spec
        # For the most commonly accessed fortran modules, provide a
        # shorthand so ".lib" is not needed:
        modules = [
            "inputlist",
            "allglobal",
        ]
        for key in modules:
            setattr(self, key, getattr(spec, key))

        self.verbose = verbose
        # mute screen output if necessary
        # TODO: relies on /dev/null being accessible (Windows!)
        if not self.verbose:
            self.lib.fileunits.mute(1)

        # python wrapper does not need to write files along the run
        #self.lib.allglobal.skip_write = True

        # If mpi is not specified, use a single worker group:
        if mpi is None:
            self.mpi = MpiPartition(ngroups=1)
        else:
            self.mpi = mpi
        # SPEC will use the "groups" communicator from the MpiPartition:
        self.lib.allglobal.set_mpi_comm(self.mpi.comm_groups.py2f())

        if filename is None:
            # Read default input file, which should be in the same
            # directory as this file:
            filename = os.path.join(os.path.dirname(__file__), 'defaults.sp')
            logger.info("Initializing a SPEC object from defaults in " \
                        + filename)
        else:
            if not filename.endswith('.sp'):
                filename = filename + '.sp'
            logger.info("Initializing a SPEC object from file: " + filename)

        self.init(filename)
        self.extension = filename[:-3]
        self.keep_all_files = keep_all_files
        self.files_to_delete = []

        # Create a surface object for the boundary:
        si = spec.inputlist  # Shorthand
        stellsym = bool(si.istellsym)
        print("In __init__, si.istellsym=", si.istellsym, " stellsym=", stellsym)
        self.boundary = SurfaceRZFourier(nfp=si.nfp,
                                         stellsym=stellsym,
                                         mpol=si.mpol,
                                         ntor=si.ntor)

                                        

        self.Ivolume = SpecProfile( si.nvol, si.lfreebound, 'Ivolume', Cumulative=True)

        # Transfer the boundary shape from fortran to the boundary
        # surface object:
        for m in range(si.mpol + 1):
            for n in range(-si.ntor, si.ntor + 1):
                self.boundary.rc[m, n + si.ntor] = si.rbc[n + si.mntor, m + si.mmpol]
                self.boundary.zs[m, n + si.ntor] = si.zbs[n + si.mntor, m + si.mmpol]
                if not stellsym:
                    self.boundary.rs[m, n + si.ntor] = si.rbs[n + si.mntor, m + si.mmpol]
                    self.boundary.zc[m, n + si.ntor] = si.zbc[n + si.mntor, m + si.mmpol]

        if( si.lfreebound==1 ):
            self.NormalField = NormalField( nfp=si.nfp,
                                            stellsym=stellsym,
                                            mpol=si.mpol,
                                            ntor=si.ntor)

            # Transfer the Vnc, Vns shape from fortran to the NormalField object:
            for m in range(si.mpol + 1):
                for n in range(-si.ntor, si.ntor + 1):
                    self.NormalField.vs[m, n + si.ntor] = si.vns[n + si.mntor, m + si.mmpol]
                    if not stellsym:
                        self.NormalField.vc[m, n + si.ntor] = si.vnc[n + si.mntor, m + si.mmpol]

            self.depends_on = ["boundary", "Ivolume", "NormalField"]
                        
        else:
            self.depends_on = ["boundary", "Ivolume"]


        self.need_to_run_code = True
        self.counter = -1

        # By default, all dofs owned by SPEC directly, as opposed to
        # dofs owned by the boundary surface object, are fixed.
        self.fixed = np.full(len(self.get_dofs()), True)
        self.names = ['phiedge', 'curtor']

    def get_dofs(self):
        return np.array([self.inputlist.phiedge,
                         self.inputlist.curtor])

    def set_dofs(self, x):
        self.need_to_run_code = True
        self.inputlist.phiedge = x[0]
        self.inputlist.curtor = x[1]

    def init(self, filename: str):
        """
        Initialize SPEC fortran state from an input file.

        Args:
            filename: Name of the file to load. It should end in ``.sp``.
        """
        logger.debug("Entering init")
        if self.mpi.proc0_groups:
            spec.inputlist.initialize_inputs()
            logger.debug("Done with initialize_inputs")
            self.extension = filename[:-3]  # Remove the ".sp"
            spec.allglobal.ext = self.extension
            spec.allglobal.read_inputlists_from_file()
            logger.debug("Done with read_inputlists_from_file")
            spec.allglobal.check_inputs()

        logger.debug('About to call broadcast_inputs')
        spec.allglobal.broadcast_inputs()
        logger.debug('About to call preset')
        spec.preset()
        logger.debug("Done with init")

    def run(self):
        """
        Run SPEC, if needed.
        """
        if not self.need_to_run_code:
            logger.info("run() called but no need to re-run SPEC.")
            return
        logger.info("Preparing to run SPEC.")
        self.counter += 1

        si = self.inputlist  # Shorthand

        # nfp must be consistent between the surface and SPEC. The surface's value trumps.
        si.nfp = self.boundary.nfp
        si.istellsym = int(self.boundary.stellsym)

        # Convert boundary to RZFourier if needed:
        boundary_RZFourier = self.boundary.to_RZFourier()

        # Transfer boundary data to fortran:
        si.rbc[:, :] = 0.0
        si.zbs[:, :] = 0.0
        si.rbs[:, :] = 0.0
        si.zbc[:, :] = 0.0
        mpol_capped = np.min([boundary_RZFourier.mpol, si.mmpol])
        ntor_capped = np.min([boundary_RZFourier.ntor, si.mntor])
        stellsym = bool(si.istellsym)
        print("In run, si.istellsym=", si.istellsym, " stellsym=", stellsym)
        for m in range(mpol_capped + 1):
            for n in range(-ntor_capped, ntor_capped + 1):
                si.rbc[n + si.mntor, m + si.mmpol] = boundary_RZFourier.get_rc(m, n)
                si.zbs[n + si.mntor, m + si.mmpol] = boundary_RZFourier.get_zs(m, n)
                if not stellsym:
                    si.rbs[n + si.mntor, m + si.mmpol] = boundary_RZFourier.get_rs(m, n)
                    si.zbc[n + si.mntor, m + si.mmpol] = boundary_RZFourier.get_zc(m, n)

        # Transfer Vns, Vnc from python to fortran

        if( si.lfreebound==1 ):
            mpol_capped = np.min([self.NormalField.mpol, si.mmpol])
            ntor_capped = np.min([self.NormalField.ntor, si.mntor])
            for m in range(mpol_capped + 1):
                for n in range(-ntor_capped, ntor_capped + 1):
                    si.vns[n + si.mntor, m + si.mmpol] = self.NormalField.get_vs(m, n)
                    if not stellsym:
                        si.vnc[n + si.mntor, m + si.mmpol] = self.NormalField.get_vc(m, n)


        # Set the coordinate axis using the lrzaxis=2 feature:
        si.lrzaxis = 2
        # lrzaxis=2 only seems to work if the axis is not already set
        si.ras[:] = 0.0
        si.rac[:] = 0.0
        si.zas[:] = 0.0
        si.zac[:] = 0.0

        #Set volume current
        si.ivolume[0:self.Ivolume.length] = self.Ivolume.get_dofs()
        si.curtor = si.ivolume[-1] + np.sum(si.isurf)

        # Another possible way to initialize the coordinate axis: use
        # the m=0 modes of the boundary.
        # m = 0
        # for n in range(2):
        #     si.rac[n] = si.rbc[n + si.mntor, m + si.mmpol]
        #     si.zas[n] = si.zbs[n + si.mntor, m + si.mmpol]

        filename = self.extension + '_{:03}_{:06}'.format(self.mpi.group, self.counter)
        logger.info("Running SPEC using filename " + filename)
        self.allglobal.ext = filename
        try:
            # Here is where we actually run SPEC:
            if self.mpi.proc0_groups:
                logger.debug('About to call check_inputs')
                spec.allglobal.check_inputs()
            logger.debug('About to call broadcast_inputs')
            spec.allglobal.broadcast_inputs()
            logger.debug('About to call preset')
            spec.preset()
            logger.debug(f'About to call init_outfile')
            spec.sphdf5.init_outfile()
            logger.debug('About to call mirror_input_to_outfile')
            spec.sphdf5.mirror_input_to_outfile()
            if self.mpi.proc0_groups:
                logger.debug('About to call wrtend')
                spec.allglobal.wrtend()
            logger.debug('About to call init_convergence_output')
            spec.sphdf5.init_convergence_output()
            logger.debug(f'About to call spec')
            spec.spec()

            print('Force err = {}'.format(spec.Allglobal.forceerr))
            logger.debug('About to call diagnostics')
            spec.final_diagnostics()
            logger.debug('About to call write_grid')
            spec.sphdf5.write_grid()
            if self.mpi.proc0_groups:
                logger.debug('About to call wrtend')
                spec.allglobal.wrtend()
            logger.debug('About to call hdfint')
            spec.sphdf5.hdfint()
            logger.debug('About to call finish_outfile')
            spec.sphdf5.finish_outfile()
            logger.debug('About to call ending')
            spec.ending()

        except:
            if self.verbose:
                traceback.print_exc()
            raise ObjectiveFailure("SPEC did not run successfully.")

        logger.info("SPEC run complete.")
        # Barrier so workers do not try to read the .h5 file before it is finished:
        self.mpi.comm_groups.Barrier()

        try:
            self.results = py_spec.SPECout(filename + '.sp.h5')
        except:
            if self.verbose:
                traceback.print_exc()
            raise ObjectiveFailure("Unable to read results following SPEC execution")

        logger.info("Successfully loaded SPEC results.")
        self.need_to_run_code = False

        # Group leaders handle deletion of files:
        if self.mpi.proc0_groups:

            # If the worker group is not 0, delete all wout files, unless
            # keep_all_files is True:
            if (not self.keep_all_files) and (self.mpi.group > 0):
                os.remove(filename + '.sp.h5')
                os.remove(filename + '.sp.end')

            # Delete the previous output file, if desired:
            for file_to_delete in self.files_to_delete:
                os.remove(file_to_delete)
            self.files_to_delete = []

            # Record the latest output file to delete if we run again:
            if (self.mpi.group == 0) and (self.counter > 0) and (not self.keep_all_files):
                self.files_to_delete.append(filename + '.sp.h5')
                self.files_to_delete.append(filename + '.sp.end')

    def volume(self):
        """
        Return the volume inside the boundary flux surface.
        """
        self.run()
        return self.results.output.volume * self.results.input.physics.Nfp

    def iota(self):
        """
        Return the rotational transform in the middle of the volume.
        """
        self.run()
        return self.results.transform.fiota[1, 0]

class Residue(Optimizable):
    """
    Greene's residue, evaluated from a Spec equilibrum

    Args:
        spec: a Spec object
        pp, qq: Numerator and denominator for the resonant iota = pp / qq
        vol: Index of the Spec volume to consider
        theta: Spec's theta coordinate at the periodic field line
        s_guess: Guess for the value of Spec's s coordinate at the periodic
                field line
        s_min, s_max: bounds on s for the search
        rtol: the relative tolerance of the integrator
    """

    def __init__(self, spec, pp, qq, vol=1, theta=0, s_guess=None, s_min=-1.0,
                 s_max=1.0, rtol=1e-9):
        # if not spec_found:
        if spec is None:
            raise RuntimeError(
                "Residue requires py_spec package to be installed.")
        # if not pyoculus_found:
        if pyoculus is None:
            raise RuntimeError(
                "Residue requires pyoculus package to be installed.")

        self.spec = spec
        self.pp = pp
        self.qq = qq
        self.vol = vol
        self.theta = theta
        self.rtol = rtol
        if s_guess is None:
            self.s_guess = 0.0
        else:
            self.s_guess = s_guess
        self.s_min = s_min
        self.s_max = s_max
        self.depends_on = ['spec']
        self.need_to_run_code = True
        self.fixed_point = None
        # We may at some point want to allow Residue to use a
        # different MpiPartition than the Spec object it is attached
        # to, but for now we'll use the same MpiPartition for
        # simplicity.
        self.mpi = spec.mpi

    def J(self):
        """
        Run Spec if needed, find the periodic field line, and return the residue
        """
        if not self.mpi.proc0_groups:
            logger.info("This proc is skipping Residue.J() since it is not a group leader.")
            return

        if self.need_to_run_code:
            self.spec.run()
            specb = pyoculus.problems.SPECBfield(self.spec.results, self.vol)
            # Set nrestart=0 because otherwise the random guesses in
            # pyoculus can cause examples/tests to be
            # non-reproducible.
            fp = pyoculus.solvers.FixedPoint(specb, {'theta': self.theta, 'nrestart': 0},
                                             integrator_params={'rtol': self.rtol})
            self.fixed_point = fp.compute(self.s_guess,
                                          sbegin=self.s_min,
                                          send=self.s_max,
                                          pp=self.pp, qq=self.qq)
            self.need_to_run_code = False

        if self.fixed_point is None:
            raise ObjectiveFailure("Residue calculation failed")

        return self.fixed_point.GreenesResidue

    def get_dofs(self):
        return np.array([])

    def set_dofs(self, x):
        self.need_to_run_code = True

class ChaosVolume(Optimizable):
    """ChaosVolume allows to determine a certain chaos volume by separating the chaotic trajectories from the non-chaotic ones using the fractal 
    dimension of the magnetic field lines.

        - It is not expected to have large scale differences between x and y, 
        therefore the coordinates of each trajectory are scaled into a square 
        [0, 1]x[0, 1] when computing the dimension. Point-like trajectories (0-dimensional) should still be detected as 0-dimensional.
        - The box-count computing in __compute_LN_boxcount is the lengthiest part
    """

    def __init__(self, spec, critical_dim, polyfit_deg=6, kmin=1, kmax=11, base_reduction_factor=2, nppts=-1, boxcount_method=False, write_chaos_vol_to_file=False):
        """Sets up the chaos volume getter.

        Args:
            spec: SPEC obect to analyse
            critical_dim: critical dimension used to discriminate between chaotic and non-chaotic trajectories
            polyfit_deg: degree of the polynomial fitted to approximate the fractal dimension
            kmin: minimal exponent used to reduce the size of the boxes in box-count process
            kmax: maximal exponent used to reduce the size of the boxes in box-count process
            base_reduction_factor: base of the exponential factor by which the box sizes are reduced
            nppts: number of points per line used for each field line. Defaults to the total number of points per line present in the input list
            nptrj: number of trajectories used. Defaults to the total number of trajectories present in the input list 
        """
        # if not spec_found:
        if spec is None:
            raise RuntimeError(
                "Residue requires py_spec package to be installed.")
        
        self.spec = spec
        self.need_to_run_code = True
        self.boxcount_method = boxcount_method
        self.write_chaos_vol_to_file = write_chaos_vol_to_file
        self.first_time_writing = True
        # initialize parameters using the spec object
        # chooses default toroidal plane to analyse at index 0
        self.toroidal_plane = 0
        if nppts == -1:
            self.nppts = int(spec.inputlist.nppts)
        else:
            self.nppts = int(nppts)
        # beware there is also a trajectory between each volume
        self.nptrj = None

        # load only necessary data, with the correct format
        self.x = None
        self.y = None
        # do not load the x-y coordinates now

        # flag for successful fractal dimension and chaos volume computation
        self.fractal_dim_successful = False
        self.chaos_vol_successful = False

        # initialize parameters
        self.polyfit_deg = int(polyfit_deg)
        self.kmin = int(kmin)
        self.kmax = int(kmax)
        if self.kmin >= self.kmax:
            raise ValueError("Please take kmin < kmax")
        self.base_reduction_factor = np.float64(base_reduction_factor)
        self.critical_dim = np.float64(critical_dim)

        # initialize the fractal dimension array
        self.fractal_dim = None
        # initialize chaos volume
        self.chaos_vol = np.float64(0)

        # We may at some point want to allow ChaosVolume to use a
        # different MpiPartition than the Spec object it is attached
        # to, but for now we'll use the same MpiPartition for
        # simplicity.
        self.mpi = spec.mpi

        # State dependencies
        self.depends_on = ['spec']

    def is_fractal_dim_successful(self):
        """Returns True if the computation of the fractal dimensions has been successfully completed.

        returns fractal_dim_successful: True if the fractal dimension computation is successfully completed, False otherwise
        """
        return self.fractal_dim_successful

    def is_chaos_vol_successful(self):
        """! Returns True if the computation of the chaos volume has been successfully completed.

        returns chaos_vol_successful: True if the chaos volume computation is successfully completed, False otherwise
        """
        return self.chaos_vol_successful

    def set_critical_dim(self, critical_dim):
        """ Modifies critical_dim, after this one needs to compute the chaos volume again
        """
        self.chaos_vol_successful = False
        self.critical_dim = np.float64(critical_dim)

    def __load_xy(self, filename):
        """Loads the necessary x-y coordinates 
        """
        output = py_spec.SPECout(filename)

        self.nptrj = output.poincare.R.shape[0]

        Igeometry = self.spec.inputlist.igeometry
        # load only necessary data, with the correct format
        if Igeometry == 3:
            self.x = np.array(output.poincare.R[:, :, self.toroidal_plane])
            self.y = np.array(output.poincare.Z[:, :, self.toroidal_plane])
        elif Igeometry == 1:
            self.x = np.array(np.mod(output.poincare.t[:, :, self.toroidal_plane], np.pi * 2))
            self.y = np.array(output.poincare.R[:, :, self.toroidal_plane])
        elif Igeometry == 2:
            self.x = np.array(output.poincare.R[:, :, self.toroidal_plane] * np.cos(
                output.poincare.t[:, :, self.toroidal_plane])
            )
            self.y = np.array(output.poincare.R[:, :, self.toroidal_plane] * np.sin(
                output.poincare.t[:, :, self.toroidal_plane])
            )
        else:
            raise ValueError("Unsupported geometry")

    def __compute_LN_boxcount(self, traj_nbr=0):
        """Computes the number of boxes N and the lengths of the boxes (compared to the maximal length of the line) L parameters necessary for fractal dimension computation using box-counting.

        Args:
            traj_nbr: index of the line for which N and L are computed, between 0 and nptrj

        returns N, number of boxes containing a point of the curve
        returns L, reduction factor of the boxes (a proportional factor does not matter on a logarithmic scale, since it transforms in a constant)
        """
        if traj_nbr >= self.nptrj:
            raise Exception("Trajectory number is too high, must be strictly below {}".format(self.nptrj))
        else:
            traj_nbr = np.int64(traj_nbr)

        x_min = np.min(self.x[traj_nbr, :])
        y_min = np.min(self.y[traj_nbr, :])

        Lmax_x = np.max(self.x[traj_nbr, :]) - x_min
        Lmax_y = np.max(self.y[traj_nbr, :]) - y_min

        if Lmax_x < 1e-8:
            # point-like trajectories are possible
            Lmax_x = 1

        if Lmax_y < 1e-8:
            # point-like trajectories are possible
            Lmax_y = 1

        ks = np.linspace(self.kmin, self.kmax, self.kmax - self.kmin + 1)
        N = np.zeros(self.kmax - self.kmin + 1)
        L = 1 / self.base_reduction_factor ** ks
        s = np.int64(np.ceil(self.base_reduction_factor ** ks))

        for k in range(self.kmin, self.kmax + 1):
            # compute outside the for mm loop for much better performances
            # x-y are normalized on a [0, 1]x[0, 1] square
            # the x-y data has already been correctly imported in __load_xy()
            ii = np.int64(np.floor((self.x[traj_nbr, :] - x_min) / (Lmax_x * L[k-self.kmin])))
            jj = np.int64(np.floor((self.y[traj_nbr, :] - y_min) / (Lmax_y * L[k-self.kmin])))

            # uses the unicity of elements in sets to vectorize the counter
            # ii has already length of nppts
            try:
                counter = {(ii[mm],jj[mm]) for mm in range(len(ii))}
            except:
                raise Exception("Problem in counter for compute_LN_boxcount.")
            N[k-self.kmin] = len(counter)

        return L, N

    def __compute_fractal_dim(self, L, N, remove_plateau=False):
        """Computes the fractal dimension using a polynomial fit on the N, L parameters resulting from __compute_LN_boxcount().

        Args:
            N: number of boxes containing a point of the curve
            L: lengths of the boxes (normalized to the maximal length of the curve)
            remove_plateau: if True removes the saturation plateau before fitting N and L. If set to True, consider using a lower polynomial degree (4 or 5 for instance) to avoid overfitting the data

        returns fract_dim: fractal dimension corresponding to N, L
        """
        plateau_threshold = 0.98 * self.nppts
        if remove_plateau:
            # the idea is to remove the saturation plateau first
            # the saturation may occur when the boxsizes are too thin and pick each point separately
            # in such cases the last values of log(N) saturates near log(nppts)
            # only remove the plateau if there are at least 3 good points
            # (important for point-like trajectories, to have at least some points)
            if N[2] < plateau_threshold:
                L = L[N <= plateau_threshold]
                # we have to mask L before masking N
                N = N[N <= plateau_threshold]

        # fit the data
        p = np.polyfit(-np.log(L), np.log(N), self.polyfit_deg)
        dp = np.polyder(p)
        d2p = np.polyder(dp)

        # 200 logarithmically spaced values between 1/L[0] and 1/L[-1]
        epsilon = np.logspace(-np.log10(L[0]), -np.log10(L[-1]), num=200)

        # compute the curvature
        # don't need to take into account the variations in N direction
        # since we consider linearly spaced points (on a log scale)
        curvature = np.abs(np.polyval(d2p, np.log(epsilon)))/(1+np.polyval(dp, np.log(epsilon)) ** 2) ** (3/2)

        # curvature threshold (ok, but kind of arbitrary for the moment)
        threshold_fit = max(max(curvature)/10, 0.15)

        # find all zones (min, max indices) with curvature below threshold
        idx_max_fit = np.array([ii for ii, value in enumerate(curvature[0:-1]) if value < threshold_fit and curvature[ii+1] >= threshold_fit])
        idx_min_fit = np.array([ii for ii, value in enumerate(curvature[1:]) if value < threshold_fit and curvature[ii] >= threshold_fit])

        if curvature[-1] < threshold_fit:
            # check to avoid empty numpy arrays
            if np.any(idx_max_fit):
                idx_max_fit = np.concatenate((idx_max_fit, [len(curvature)-1]))
            else:
                idx_max_fit = np.array([len(curvature)-1])

        if curvature[0] < threshold_fit:
            # check to avoid empty numpy arrays
            if np.any(idx_min_fit):
                idx_min_fit = np.concatenate(([0], idx_min_fit))
            else:
                idx_min_fit = np.array([0])

        # if multiple zones, choose the largest which is not a plateau
        if len(idx_min_fit) > 1:
            # if the plateau has not already been removed, it is removed now
            if not remove_plateau:
                idx_min_plateau = [ii for ii, value in enumerate(np.exp(np.polyval(p, np.log(epsilon)))) if value >= plateau_threshold]
                # check if idx_min_plateau is not empty
                if not idx_min_plateau:
                    pass
                else:
                    idx_min_plateau = min(idx_min_plateau)
                    while idx_max_fit[-1] >= idx_min_plateau and len(idx_max_fit) > 1:
                        idx_max_fit = idx_max_fit[:-1]
                        idx_min_fit = idx_min_fit[:-1]

            # chooses the indices covering the largest zone (plateau has been removed at this point)
            max_diff = max(idx_max_fit-idx_min_fit)
            # in case of multiple zones with same differences, the zone with the lowest index is chosen
            idx_max_diff = min([ii for ii, value in enumerate(idx_max_fit-idx_min_fit) if value == max_diff])

            # indices corresponding to the linear zone
            idx_max_fit = idx_max_fit[idx_max_diff].item()
            idx_min_fit = idx_min_fit[idx_max_diff].item()
        elif len(idx_min_fit) == 1:
            idx_max_fit = idx_max_fit.item()
            idx_min_fit = idx_min_fit.item()
        else:
            raise ValueError("No minima for the curvature has been found")

        # compute the dimension
        fractal_dim = np.mean(np.polyval(dp, np.log(epsilon[idx_min_fit:idx_max_fit])))

        return fractal_dim

    def get_fractal_dim(self, force_compute_fractal_dim=True):
        """Computes the fractal dimensions for all trajectories in x, y. If is_fractal_dim_successful() is False or force_compute_fractal_dim is True, computes the fractal dimensions before returning it. Otherwise, simply returns the fractal dimensions.

        Args:
            force_compute_fractal_dim: if True forces to compute the fractal dimensions

        returns fractal_dim, fractal dimensions of the trajectories
        """
        if self.need_to_run_code:
            # use correct nbr pts per line before running SPEC
            self.spec.inputlist.nppts = self.nppts
            self.spec.run()
            # since the trajectories changed, the fractal dimensions need to be computed again
            force_compute_fractal_dim = True

        filename = self.spec.extension + '_{:03}_{:06}.sp.h5'.format(self.spec.mpi.group, self.spec.counter)

        self.__load_xy(filename)
        self.fractal_dim = np.zeros(self.nptrj)

        if self.fractal_dim_successful is False or force_compute_fractal_dim is True:
            for line in range(self.nptrj):
                L, N = self.__compute_LN_boxcount(line)
                self.fractal_dim[line] = self.__compute_fractal_dim(L, N, remove_plateau=False)

        # print(self.fractal_dim)
        self.fractal_dim_successful = True
        return self.fractal_dim

    def J(self, force_compute_chaos_vol=True, force_compute_fractal_dim=True):
        """Computes the chaos volume in x, y. If is_chaos_vol_successful() is False or force_compute_chaos_vol is True, computes the chaos volume before returning it. Otherwise, simply returns the chaos volume.
        Run Spec if needed.

        Args:
            force_compute_chaos_vol: if True forces to compute the chaos volume
            force_compute_fractal_dim: if True forces to compute the fractal dimensions

        returns chaos_vol: chaos volume of the trajectories
        """
        fractal_dim = self.get_fractal_dim(force_compute_fractal_dim)

        if self.chaos_vol_successful is False or force_compute_chaos_vol is True:
            if not self.boxcount_method:
                # using sigmoid function to smooth the chaos volume (smoother version of Heaviside function in a sense)
                def smooth_heaviside(x, k=20, D_crit=self.critical_dim, D_0=1.1):
                    #
                    # k: slope is k/4
                    # 
                    #
                    # pure sigmoid:
                    # return 1/(1+np.exp(-k*(x-D_crit)))
                    y = np.zeros_like(x)

                    # quadratic interpolation between D_0 and D_crit
                    # b = k / 2 * (D_crit - D_0)
                    # a = (D_crit-D_0)**(-b)/2
                    # for ii, z in enumerate(x):
                    #     if z >= D_0 and z < D_crit:
                    #         y[ii] = a*(z-D_0)**b
                    #     elif z >= D_crit:
                    #         y[ii] = 1/(1+np.exp(-k*(z-D_crit)))

                    # sinh interpolation between D_0 and D_crit
                    b = k / 4 * np.sinh(2*(D_crit - D_0))
                    a = (np.sinh(D_crit-D_0))**(-b)/2
                    for ii, z in enumerate(x):
                        if z >= D_0 and z < D_crit:
                            y[ii] = a*(np.sinh(z-D_0))**b
                        elif z >= D_crit:
                            y[ii] = 1/(1+np.exp(-k*(z-D_crit)))

                    return y

                #TODO: MAKE IT PROPORTIONAL TO DTFLUX
                traj_chaos_measure = 1 / self.nptrj
                self.chaos_vol = traj_chaos_measure * sum(smooth_heaviside(fractal_dim))

            else:
                # using a sort of box-counting method to evaluate the chaos volume
                # 1. ------------- total volume -------------
                # find the index of the boundary field line
                idx_x_max = list(set(np.where(self.x == np.max(self.x))[0]))
                idx_x_min = list(set(np.where(self.x == np.min(self.x))[0]))
                idx_y_max = list(set(np.where(self.y == np.max(self.y))[0]))
                idx_y_min = list(set(np.where(self.y == np.min(self.y))[0]))

                if len(idx_x_max) > 1 or len(idx_x_min) > 1 or len(idx_y_max) > 1 or len(idx_y_min) > 1:
                    raise RuntimeError("There are multiple trajectories near the boundary.")
                elif idx_x_max[0] != idx_x_min[0] or idx_x_max[0] != idx_y_max[0] or idx_x_max[0] != idx_y_min[0] or idx_x_min[0] != idx_y_max[0] or idx_x_min[0] != idx_y_min[0] or idx_y_max[0] != idx_y_min[0]:
                    raise RuntimeError("The boundary is not the same trajectory all along.")

                idx_boundary_traj = idx_x_max[0]

                # TODO USE SPEC MAGNETIC AXIS ?
                # computes the angle w.r.t. the mean of the boundary trajectory
                x_c = np.mean(self.x[idx_boundary_traj, :])
                y_c = np.mean(self.y[idx_boundary_traj, :])

                # convert array to dictionary for sorting
                angles = dict(enumerate(np.arctan2(self.y[idx_boundary_traj, :] - y_c, self.x[idx_boundary_traj, :] - x_c)))
                sorted_idx = [*dict(sorted(angles.items(), key=lambda x:x[1]))]

                a1, a2 = 0, 0
                #TODO USE SPEC VOLUME OUTPUT? DIVIDE BY 2PI?
                # shoelace area for a polygon
                for ii in range(self.nppts-1):
                    a1 += (self.x[idx_boundary_traj, sorted_idx[ii]] - x_c) * (self.y[idx_boundary_traj, sorted_idx[ii+1]] - x_c)
                    a2 += (self.y[idx_boundary_traj, sorted_idx[ii]] - x_c) * (self.x[idx_boundary_traj, sorted_idx[ii+1]] - x_c)
                a1 += (self.x[idx_boundary_traj, sorted_idx[-1]] - x_c) * (self.y[idx_boundary_traj, sorted_idx[0]]-y_c)
                a2 += (self.y[idx_boundary_traj, sorted_idx[-1]] - y_c) * (self.x[idx_boundary_traj, sorted_idx[0]]-x_c)
                # total volume occupied by the Poincaré section
                V_tot = abs(a1 - a2) / 2

                # 2. ------------- chaos volume -------------
                # load chaotic trajectories
                nbr_chaotic_traj = sum(fractal_dim >= self.critical_dim)
                if nbr_chaotic_traj > 0:
                    # Store all  chaotic points in a single array
                    x = np.zeros(nbr_chaotic_traj * self.nppts)
                    y = np.zeros(nbr_chaotic_traj * self.nppts)
                    traj_chaotic_nbr = 0
                    for traj_nbr, dim in enumerate(fractal_dim):
                        # fiters the chaotic field lines
                        if dim >= self.critical_dim:
                            x[traj_chaotic_nbr*self.nppts:(traj_chaotic_nbr+1)*self.nppts] = self.x[traj_nbr, :]
                            y[traj_chaotic_nbr*self.nppts:(traj_chaotic_nbr+1)*self.nppts] = self.y[traj_nbr, :]
                            traj_chaotic_nbr += 1

                    # determine min, max to use for all chaotic points
                    x_min = np.min(x)
                    y_min = np.min(y)

                    # size of the boxes
                    #TODO: USE BOX SIZE RIGHT BEFORE BOX COUNTING SATURATION - see MATLAB get_fractal_dim
                    z = 16 * 2 ** (np.log10(self.nppts))
                    L_x = (np.max(x) - x_min) / z
                    L_y = (np.max(y) - y_min) / z

                    # x-y indices
                    ii = np.int64(np.floor((x - x_min) / L_x))
                    jj = np.int64(np.floor((y - y_min) / L_y))
                    try:
                        #Use sets to avoid duplicates
                        counter = {(ii[mm],jj[mm]) for mm in range(len(ii))}
                    except:
                        raise Exception("Problem in counter for get_chaos_vol with method 3.")

                    N = len(counter)
                    V_chaos = N * L_x * L_y
                else:
                    V_chaos = 0

                self.chaos_vol = V_chaos / V_tot

        self.need_to_run_code = False
        self.chaos_vol_successful = True

        if self.write_chaos_vol_to_file:
            self.print_to_file()

        return self.chaos_vol

    def print_to_file(self):
        """Prints the current state of the ChaosVolume instance to file
        """
        filename = self.spec.extension + '_Vchaos.csv'
        max_rc_zs = min(self.spec.inputlist.ntor, 6)
        if self.first_time_writing:
            with open(filename, 'w+') as file:
                file.write('Vchaos,')
                for m in range(max_rc_zs+1):
                    for n in range(max_rc_zs+1):
                        file.write('rc({},{}),'.format(m, n))
                for m in range(max_rc_zs+1):
                    for n in range(max_rc_zs+1):
                        file.write('zs({},{}),'.format(m, n))

                file.write('Dcrit,nptrj,nppts,polyfit_degree,base_reduc,kmin,kmax')
                file.write('\n')
                self.first_time_writing = False
        
        if self.chaos_vol_successful:
            with open(filename, 'a+') as file:
                file.write('{},'.format(self.chaos_vol))
                for m in range(max_rc_zs+1):
                    for n in range(max_rc_zs+1):
                        file.write('{},'.format(self.spec.boundary.get_rc(m,n)))
                for m in range(max_rc_zs+1):
                    for n in range(max_rc_zs+1):
                        file.write('{},'.format(self.spec.boundary.get_zs(m,n)))

                file.write('{},{},{},{},{},{},{}'.format(self.critical_dim, self.nptrj, self.nppts, self.polyfit_deg, self.base_reduction_factor, self.kmin, self.kmax))
                file.write('\n')

    def print_current_state(self):
        """Prints the current state of the ChaosVolume instance
        """
        print("Successful fractal dimension computation : {}".format(self.fractal_dim_successful))
        print("Successful chaos volume computation : {}".format(self.chaos_vol_successful))
        if self.chaos_vol_successful:
            print("Chaos volume found : {:%} of the total volume".format(self.chaos_vol))
        print("Critical dimension : {}".format(self.critical_dim))
        print("Nbr of trajectories : {}".format(self.nptrj))
        print("Nbr of pts per line in x,y : {}".format(self.nppts))
        print("Degree of the polynomial fitted : {}".format(self.polyfit_deg))
        print("Base of the reduction factor : {}".format(self.base_reduction_factor))
        print("Maximal exponent used for boxsizes : {}".format(self.kmax))
        print("Minimal exponent used for boxsizes : {}".format(self.kmin))

    def get_dofs(self):
        return np.array([])

    def set_dofs(self, x):
        self.need_to_run_code = True<|MERGE_RESOLUTION|>--- conflicted
+++ resolved
@@ -45,19 +45,12 @@
     logger.warning(str(e))
     # pyoculus_found = False
 
-<<<<<<< HEAD
-from .._core.optimizable import Optimizable
-from .._core.util import ObjectiveFailure
-from ..geo.surfacerzfourier import SurfaceRZFourier
-from ..util.dev import SimsoptRequires
 from .SpecProfile import SpecProfile
 from .NormalField import NormalField
-=======
 from simsopt._core.optimizable import Optimizable
 from simsopt._core.util import ObjectiveFailure
 from simsopt.geo.surfacerzfourier import SurfaceRZFourier
 from simsopt.util.dev import SimsoptRequires
->>>>>>> 0d576dc7
 if MPI is not None:
     from simsopt.util.mpi import MpiPartition
 else:
